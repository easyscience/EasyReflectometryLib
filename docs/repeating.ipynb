--- conflicted
+++ resolved
@@ -38,16 +38,13 @@
     "import EasyReflectometry\n",
     "import refl1d\n",
     "from EasyReflectometry.data import load\n",
-<<<<<<< HEAD
     "from EasyReflectometry.sample import Layer\n",
     "from EasyReflectometry.sample import Sample\n",
     "from EasyReflectometry.sample import Material\n",
     "from EasyReflectometry.sample import RepeatingMultiLayer\n",
-=======
     "from EasyReflectometry.sample import Layer, Structure\n",
     "from EasyReflectometry.sample.material import Material\n",
     "from EasyReflectometry.sample.items import RepeatingMultiLayer\n",
->>>>>>> 03f1fdc1
     "from EasyReflectometry.experiment.model import Model\n",
     "from EasyReflectometry.calculators import CalculatorFactory\n",
     "from EasyReflectometry.fitting import Fitter\n",
