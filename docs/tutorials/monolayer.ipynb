{
 "cells": [
  {
   "cell_type": "markdown",
   "id": "88711f6e-060a-44ed-991c-54377ab2759e",
   "metadata": {},
   "source": [
    "# Investigation of a surfactant monolayer\n",
    "\n",
    "A common system that is studied with neutron and X-ray reflectometry are surfactant monolayers. \n",
    "In this tutorial, we will look at how the `EasyReflectometry` assembly `SurfactantLayer` ([detailed here](../sample/assemblies_library.rst#surfactantlayer)) can be used to model a phospholipid bilayer. \n",
    "First, we will import the relevant packages and functions."
   ]
  },
  {
   "cell_type": "markdown",
   "id": "e46c0e41",
   "metadata": {},
   "source": [
    "First configure matplotlib to place figures in notebook and import needed modules"
   ]
  },
  {
   "cell_type": "code",
   "execution_count": null,
   "id": "619bb767-475a-408b-b576-552f0bc4f2a7",
   "metadata": {},
   "outputs": [],
   "source": [
    "%matplotlib inline\n",
    "\n",
    "import refnx\n",
    "\n",
    "import EasyReflectometry\n",
    "from EasyReflectometry.calculators import CalculatorFactory\n",
    "from EasyReflectometry.data import load\n",
    "from EasyReflectometry.plot import plot\n",
    "from EasyReflectometry.sample import Material\n",
    "from EasyReflectometry.sample import SurfactantLayer\n",
    "from EasyReflectometry.sample import Layer\n",
    "from EasyReflectometry.sample import Sample\n",
    "from EasyReflectometry.experiment.model import Model\n",
    "from EasyReflectometry.fitting import Fitter\n",
    "from EasyReflectometry.plot import plot\n",
    "\n"
   ]
  },
  {
   "cell_type": "markdown",
   "id": "60f72432-befd-4ada-9606-cceae13bb9fb",
   "metadata": {},
   "source": [
    "Next, as usual we print the versions of the software packages. "
   ]
  },
  {
   "cell_type": "code",
   "execution_count": null,
   "id": "054b64e7-1417-485e-925b-d2dbe1fa0919",
   "metadata": {},
   "outputs": [],
   "source": [
    "print(f'EasyReflectometry: {EasyReflectometry.__version__}')\n",
    "print(f'refnx: {refnx.__version__}')"
   ]
  },
  {
   "cell_type": "markdown",
   "id": "3d10ad46-d598-4e5d-9212-2a042275d35a",
   "metadata": {},
   "source": [
    "## Reading in experimental data\n",
    "\n",
    "As has been [shown previously](./simple_fitting.rst), we use the `load` function to read in our experimental data. \n",
    "For this tutorial we will be looking at [DSPC](https://en.wikipedia.org/wiki/Distearoylphosphatidylcholine), a phospholipid molecule that will self-assemble into a monolayer at the air-water interface. \n",
    "The data being used has kindly been shared by the authors of [previous work on the system](#hollinshead2009). "
   ]
  },
  {
   "cell_type": "code",
   "execution_count": null,
   "id": "e392660e-6f02-4f0b-be86-4c8ea78883e0",
   "metadata": {},
   "outputs": [],
   "source": [
    "data = load('_static/d70d2o.ort')\n",
    "plot(data)"
   ]
  },
  {
   "cell_type": "markdown",
   "id": "6c9e99af-f6bd-43d6-a04d-20471434be0e",
   "metadata": {},
   "source": [
    "## Building the model\n",
    "\n",
    "The study of surfactant monolayers is very popular in the literature, including the models based on [functional descriptions](#hollinshead2009), [slab models](#campbell2018), and [molecular dynamics simulations](#mccluskey2019). \n",
    "In `EasyReflectometry`, we use a slab model description taht has become particularly commonplace. \n",
    "A graphical representation of the slab model for a phosphoplipid monolayer is shown below.\n",
    "\n",
    "<center>\n",
    "    <img src='_static/monolayer.png' alt='A slab model description for a phospholipid monolayer.' width='300px'></img>\n",
    "</center>\n",
    "<center>\n",
    "    A slab model description for a phospholipid monolayer, showing the head and tail layers.\n",
    "</center>\n",
    "\n",
    "The slab model for a phospholipid monolayer involves describing the system as consisting of two components, that for the hydrophilic head group layer and that for the hydrophobic tail group layer. \n",
    "Each of these layers have some thickness that can be estimated by considering the size of the head and tail groups.\n",
    "The scattering length density ($\\rho$) for the layers is then defined based on the layer thickness ($d$), the scattering length for the component ($b$), the surface number density of the monolayer (defined by the area per molecule, $\\mathrm{APM}$) and the amount of solvent present in the layer ($\\phi$), where the solvent has a known scattering length density ($\\rho_{\\mathrm{solvent}}$), \n",
    "\n",
    "$$ \\rho = \\frac{b}{d\\mathrm{APM}}(1-\\phi) + \\rho_{\\mathrm{solvent}}\\phi. $$\n",
    "\n",
    "This approach has two benefits: \n",
    "1. By constraining the area per molecule of the head and tail groups to be the same, the analysis can ensure that the number density of the two components is equal (i.e. for every head group there is a tail group), as would be expected given the chemical bonding.\n",
    "2. The area per molecule is a parameter that can be measured using complementary methods, such as surface-pressure isotherm, to help define the value.\n",
    "\n",
    "Finally, we can constrain the roughness between head-tail and tail-superphase layers to be the same value, as it is unlikely that it would be different. \n",
    "\n",
    "Before we create the `SurfactantLayer` object, we will create simple `Material` objects for the sub- and super-phase. "
   ]
  },
  {
   "cell_type": "code",
   "execution_count": null,
   "id": "80c8d71f-d309-4104-bae6-3941daa525d3",
   "metadata": {},
   "outputs": [],
   "source": [
    "d2o = Material.from_pars(6.36, 0, 'D2O')\n",
    "air = Material.from_pars(0, 0, 'Air')"
   ]
  },
  {
   "cell_type": "markdown",
   "id": "31473f8e-7491-4d9a-8a7f-c1fc51abcc31",
   "metadata": {},
   "source": [
    "### Building the surfactant monolayer\n",
    "\n",
    "Now we can create the `SurfactantLayer` object, this takes a large number of parameters, that we will introduce gradually. \n",
    "\n",
    "<center>\n",
    "    <img src='_static/dspc.png' alt='The chemical structure for the DSPC molecule.' width='400px'></img>\n",
    "</center>\n",
    "<center>\n",
    "    The chemical structure for the DSPC molecule. By <a href='https://commons.wikimedia.org/w/index.php?curid=97726650'>Graeme Bartlett - Self Drawn, CC0</a>\n",
    "</center>\n",
    "\n",
    "The chemical structure for the DSPC molecule is shown above, where the head group is everything to the right of (and including) the ester group as this is the hydrophilic component. \n",
    "While, everything to the left hand side is the tail group (both chains are included).\n",
    "We want to define the chemical formula for each of these subunits. "
   ]
  },
  {
   "cell_type": "code",
   "execution_count": null,
   "id": "3ad9adef-8845-486d-8075-9ad6bb81ea6f",
   "metadata": {},
   "outputs": [],
   "source": [
    "head_formula = 'C10H18NO8P'\n",
    "tail_formula = 'C34D70'"
   ]
  },
  {
   "cell_type": "markdown",
   "id": "7f59e62a-071a-4921-bfd2-0f998e172885",
   "metadata": {},
   "source": [
    "Next we define estimates for the thickness of each layer, for this we will use values from [a previous work](#mccluskey2020), as we will not be varying these parameters. "
   ]
  },
  {
   "cell_type": "code",
   "execution_count": null,
   "id": "a39a0eca-97d6-44d7-8796-a5e98d024788",
   "metadata": {},
   "outputs": [],
   "source": [
    "head_thickness = 12.9\n",
    "tail_thickness = 17.6"
   ]
  },
  {
   "cell_type": "markdown",
   "id": "37c1c52d-b835-42bc-a0c0-b042612fc106",
   "metadata": {},
   "source": [
    "We expect the head layer to be solvated with some of the D<sub>2</sub>O present, however it is unlikely that there will be any solvent surface coverage (by D<sub>2</sub>O or air) in the tighly packed tails. "
   ]
  },
  {
   "cell_type": "code",
   "execution_count": null,
   "id": "204144c3-a3e7-4ab1-9a6c-6aca8241f69e",
   "metadata": {},
   "outputs": [],
   "source": [
    "head_solvation = 0.5\n",
    "tail_solvation = 0.0"
   ]
  },
  {
   "cell_type": "markdown",
   "id": "4e73ab90-c560-4577-b41e-0c43ba512806",
   "metadata": {},
   "source": [
    "Finally, we define the values for the area per molecule and roughness for the whole surfactant layer. "
   ]
  },
  {
   "cell_type": "code",
   "execution_count": null,
   "id": "e39cf91b-e049-4619-a5cd-4bdf8492252d",
   "metadata": {},
   "outputs": [],
   "source": [
    "area_per_molecule = 45\n",
    "roughness = 3"
   ]
  },
  {
   "cell_type": "markdown",
   "id": "b0eda06d-17bb-4209-abc8-a2d0a585766e",
   "metadata": {},
   "source": [
    "Having created the necessary initial values, we can use these to create a `SurfactantLayer` object. \n",
    "Note that the area per molecule and roughness for both layers are the same. \n",
    "We can also print information about our surfactant system."
   ]
  },
  {
   "cell_type": "code",
   "execution_count": null,
   "id": "4576f0b9-8815-46bc-b759-9f03379d2d0b",
   "metadata": {},
   "outputs": [],
   "source": [
    "dspc = SurfactantLayer.from_pars(\n",
    "    tail_layer_molecular_formula=tail_formula,\n",
    "    tail_layer_thickness=tail_thickness,\n",
    "    tail_layer_solvent=air,\n",
    "    tail_layer_solvation=tail_solvation, \n",
    "    tail_layer_area_per_molecule=area_per_molecule,\n",
    "    tail_layer_roughness=roughness,\n",
    "    head_layer_molecular_formula=head_formula,\n",
    "    head_layer_thickness=head_thickness,\n",
    "    head_layer_solvent=d2o,\n",
    "    head_layer_solvation=head_solvation, \n",
    "    head_layer_area_per_molecule=area_per_molecule,\n",
    "    head_layer_roughness=roughness\n",
    ")\n",
    "dspc.constrain_area_per_molecule = True\n",
    "dspc.conformal_roughness = True\n",
    "dspc"
   ]
  },
  {
   "cell_type": "markdown",
   "id": "6652207c-ca68-4fef-80d9-174bf5428b8c",
   "metadata": {},
   "source": [
    "The layers for the sub- and super-phase are then created. "
   ]
  },
  {
   "cell_type": "code",
   "execution_count": null,
   "id": "c17ecc32-c578-4a22-a12c-da13af1e0347",
   "metadata": {},
   "outputs": [],
   "source": [
    "d2o_layer = Layer.from_pars(d2o, 0, 3, 'D2O Subphase')\n",
    "air_layer = Layer.from_pars(air, 0, 0, 'Air Superphase')"
   ]
  },
  {
   "cell_type": "markdown",
   "id": "c8c3db09-b68a-4a8c-8b0c-61c716147a6c",
   "metadata": {},
   "source": [
    "For the surfactant layer, the roughness is typically defined by the roughness between the water-head layers. \n",
    "Therefore, it is desirable to add this constraint to our model."
   ]
  },
  {
   "cell_type": "code",
   "execution_count": null,
   "id": "f17762ca-33c5-48bb-88a2-bc2568bb18f7",
   "metadata": {},
   "outputs": [],
   "source": [
    "dspc.constrain_solvent_roughness(d2o_layer.roughness)"
   ]
  },
  {
   "cell_type": "markdown",
   "id": "9adc7c34-958e-4f45-9d63-876a83b64961",
   "metadata": {},
   "source": [
    "Now that the surfactant layer and sub- and super-phases are available and the necessary constraints present, we construct our `Sample` and `Model` objects. "
   ]
  },
  {
   "cell_type": "code",
   "execution_count": null,
   "id": "216bfe40-a97c-4437-a2f9-8bc7966ae58d",
   "metadata": {},
   "outputs": [],
   "source": [
    "sample = Sample.from_pars(air_layer, dspc, d2o_layer)\n",
    "model = Model.from_pars(sample, 1, data['data']['R_0'].values.min(), 5)"
   ]
  },
  {
   "cell_type": "markdown",
   "id": "2f056fc0-347d-4946-af19-39245c39ca96",
   "metadata": {},
   "source": [
    "For the `model` we set the background initially as the minimum value observed in the experimental data. \n",
    "\n",
    "## Defining bounds and performing the optimisation\n",
    "\n",
    "The varying parameters can then be defined, in this case we will let the scale factor, the background, the surfactant area per molecule, and head layer solvent surface coverage vary with the bounds shown below. "
   ]
  },
  {
   "cell_type": "code",
   "execution_count": null,
   "id": "d30eaa0f-be7f-4cbe-a7d6-11f43512f014",
   "metadata": {},
   "outputs": [],
   "source": [
    "model.scale.bounds = (0.05, 1.5)\n",
    "model.background.bounds = (4e-7, 1e-6)\n",
    "\n",
<<<<<<< HEAD
    "dspc.bottom_layer.area_per_molecule.bounds = (30, 60)\n",
    "dspc.top_layer.solvation.bounds = (0.4, 0.7)"
=======
    "dspc.tail_layer.area_per_molecule.bounds = (30, 60)\n",
    "dspc.head_layer.solvent_surface_coverage.bounds = (0.4, 0.7)"
>>>>>>> a953e264
   ]
  },
  {
   "cell_type": "markdown",
   "id": "514afa7a-cfa4-4ef9-a2c9-105c4d56ec6a",
   "metadata": {},
   "source": [
    "Finally, as with other [tutorials](./tutorials.rst), we create the `CalculatorFactory` (and connect this to our model) and `Fitter` objects and perform the fit. "
   ]
  },
  {
   "cell_type": "code",
   "execution_count": null,
   "id": "bc61b31f-11bf-43e1-9fd9-d697ded79196",
   "metadata": {},
   "outputs": [],
   "source": [
    "calculator = CalculatorFactory()\n",
    "model.interface = calculator\n",
    "fitter = Fitter(model)\n",
    "analysed = fitter.fit(data, method='differential_evolution')"
   ]
  },
  {
   "cell_type": "markdown",
   "id": "81414a36-571c-4347-9b5c-1f7a240554d5",
   "metadata": {},
   "source": [
    "The result can then be plotted, before we investigate the results. "
   ]
  },
  {
   "cell_type": "code",
   "execution_count": null,
   "id": "fee84677-477f-4b8d-aaa5-7650d641804c",
   "metadata": {},
   "outputs": [],
   "source": [
    "plot(analysed)"
   ]
  },
  {
   "cell_type": "code",
   "execution_count": null,
   "id": "020bed24-e8cd-41e4-9b2a-e3acfc133101",
   "metadata": {},
   "outputs": [],
   "source": [
    "model"
   ]
  },
  {
   "cell_type": "markdown",
   "id": "8dd6ead8-5019-44eb-9fc9-d8309443bc46",
   "metadata": {},
   "source": [
    "We can see above that the solvent surface coverage of the surfactant was found to be around 60 % and the area per molecule around 50 Å<sup>2</sup>, in agreement with [previous investigations](#mccluskey2019). "
   ]
  },
  {
   "cell_type": "markdown",
   "id": "0f056472-34f5-4c4a-9195-36a505087536",
   "metadata": {},
   "source": [
    "## References "
   ]
  },
  {
   "cell_type": "markdown",
   "id": "208e5f3c-3355-4c68-b8d2-27e883ab8e7f",
   "metadata": {},
   "source": [
    "<div id='hollinshead2009'></div>\n",
    "Hollinshead, C. M., Harvey, R. D., Barlow, D. J., Webster, J. R. P., Hughes, A. V., Weston, A., Lawrence, M. J., **2009**,\n",
    "*Effects of Surface Pressure on the Structure of Distearoylphosphatidylcholine Monolayers Formed at the Air/Water Interface*,\n",
    "[Langmuir, 25, 4070-4077](https://doi.org/10.1021/la8028319)"
   ]
  },
  {
   "cell_type": "markdown",
   "id": "3a95ae4f-99e3-4b04-837f-1b92fb4c7d19",
   "metadata": {},
   "source": [
    "<div id='campbell2018'></div>\n",
    "Campbell, R. A., Saaka, Y., Shao, Y., Gerelli, Y., Cubitt, R., Nazaruk, E., Matyszewska, D. Lawrence, M. J., **2018**,\n",
    "*Structure of surfactant and phospholipid monolayers at the air/water interface modeled from neutron reflectivity data*,\n",
    "[Journal of Colloid and Interface Science, 531, 98-108](https://doi.org/10.1016/j.jcis.2018.07.022)"
   ]
  },
  {
   "cell_type": "markdown",
   "id": "d481d2f2-1388-4fa4-852c-741c74998261",
   "metadata": {},
   "source": [
    "<div id='mccluskey2019'></div>\n",
    "McCluskey, A. R., Grant, J., Smith, A. J., Rawle, J. L., Barlow, D. J., Lawrence, M. J., Parker, S. C., Edler, K. J., **2019**,\n",
    "*Assessing molecular simulation for the analysis of lipid monolayer reflectometry*,\n",
    "[Journal of Physics Communications, 3, 075001](https://doi.org/10.1088/2399-6528/ab12a9)"
   ]
  },
  {
   "cell_type": "markdown",
   "id": "30fb4898-c55c-413a-81ce-f8163ed56175",
   "metadata": {},
   "source": [
    "<div id='mccluskey2020'></div>\n",
    "McCluskey, A. R., Cooper, J. F. K., Arnold, T., Snow, T., **2020**,\n",
    "*A general approach to maximise information density in neutron reflectometry analysis*,\n",
    "[Machine Learning: Science and Technology, 1, 035002](https://doi.org/10.1088/2632-2153/ab94c4)"
   ]
  }
 ],
 "metadata": {
  "kernelspec": {
   "display_name": "Python 3 (ipykernel)",
   "language": "python",
   "name": "python3"
  },
  "language_info": {
   "codemirror_mode": {
    "name": "ipython",
    "version": 3
   },
   "file_extension": ".py",
   "mimetype": "text/x-python",
   "name": "python",
   "nbconvert_exporter": "python",
   "pygments_lexer": "ipython3",
   "version": "3.11.7"
  }
 },
 "nbformat": 4,
 "nbformat_minor": 5
}<|MERGE_RESOLUTION|>--- conflicted
+++ resolved
@@ -335,13 +335,8 @@
     "model.scale.bounds = (0.05, 1.5)\n",
     "model.background.bounds = (4e-7, 1e-6)\n",
     "\n",
-<<<<<<< HEAD
-    "dspc.bottom_layer.area_per_molecule.bounds = (30, 60)\n",
-    "dspc.top_layer.solvation.bounds = (0.4, 0.7)"
-=======
     "dspc.tail_layer.area_per_molecule.bounds = (30, 60)\n",
-    "dspc.head_layer.solvent_surface_coverage.bounds = (0.4, 0.7)"
->>>>>>> a953e264
+    "dspc.head_layer.solvation.bounds = (0.4, 0.7)"
    ]
   },
   {
