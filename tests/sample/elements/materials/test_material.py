"""
Tests for Material class.
"""

__author__ = 'github.com/arm61'
__version__ = '0.0.1'


import unittest

import numpy as np
from easyscience import global_object

from easyreflectometry.parameter_utils import get_as_parameter
from easyreflectometry.sample.elements.materials.material import DEFAULTS
from easyreflectometry.sample.elements.materials.material import Material


class TestMaterial(unittest.TestCase):
    def test_no_arguments(self):
        p = Material()
        assert p.name == 'EasyMaterial'
        assert p.interface is None
        assert p.sld.display_name == 'sld'
<<<<<<< HEAD
        assert str(p.sld.unit) == '1 / angstrom ** 2'
        assert p.sld.value.value.magnitude == 4.186
        assert p.sld.min == -np.inf
        assert p.sld.max == np.inf
        assert p.sld.fixed is True
        assert p.isld.display_name == 'isld'
        assert str(p.isld.unit) == '1 / angstrom ** 2'
        assert p.isld.value.value.magnitude == 0.0
        assert p.isld.min == -np.inf
        assert p.isld.max == np.inf
=======
        assert str(p.sld.unit) == '1/Å^2'
        assert p.sld.value == 4.186
        assert p.sld.min == -np.Inf
        assert p.sld.max == np.Inf
        assert p.sld.fixed is True
        assert p.isld.display_name == 'isld'
        assert str(p.isld.unit) == '1/Å^2'
        assert p.isld.value == 0.0
        assert p.isld.min == -np.Inf
        assert p.isld.max == np.Inf
>>>>>>> 641c44c6
        assert p.isld.fixed is True

    def test_shuffled_arguments(self):
        p = Material(name='Boron', sld=6.908, isld=-0.278)
        assert p.name == 'Boron'
        assert p.interface is None
        assert p.sld.display_name == 'sld'
<<<<<<< HEAD
        assert str(p.sld.unit) == '1 / angstrom ** 2'
        assert p.sld.value.value.magnitude == 6.908
        assert p.sld.min == -np.inf
        assert p.sld.max == np.inf
        assert p.sld.fixed is True
        assert p.isld.display_name == 'isld'
        assert str(p.isld.unit) == '1 / angstrom ** 2'
        assert p.isld.value.value.magnitude == -0.278
        assert p.isld.min == -np.inf
        assert p.isld.max == np.inf
=======
        assert str(p.sld.unit) == '1/Å^2'
        assert p.sld.value == 6.908
        assert p.sld.min == -np.Inf
        assert p.sld.max == np.Inf
        assert p.sld.fixed is True
        assert p.isld.display_name == 'isld'
        assert str(p.isld.unit) == '1/Å^2'
        assert p.isld.value == -0.278
        assert p.isld.min == -np.Inf
        assert p.isld.max == np.Inf
>>>>>>> 641c44c6
        assert p.isld.fixed is True

    def test_only_sld_key(self):
        p = Material(sld=10)
        assert p.sld.display_name == 'sld'
<<<<<<< HEAD
        assert str(p.sld.unit) == '1 / angstrom ** 2'
        assert p.sld.value.value.magnitude == 10
        assert p.sld.min == -np.inf
        assert p.sld.max == np.inf
=======
        assert str(p.sld.unit) == '1/Å^2'
        assert p.sld.value == 10
        assert p.sld.min == -np.Inf
        assert p.sld.max == np.Inf
>>>>>>> 641c44c6
        assert p.sld.fixed is True

    def test_only_sld_key_parameter(self):
        sld = get_as_parameter('sld', 10, DEFAULTS)
        sld.min = -10.0
        p = Material(sld=sld)
        assert p.sld.value == 10
        assert p.sld.min == -10

    def test_only_isld_key(self):
        p = Material(isld=10)
        assert p.isld.display_name == 'isld'
<<<<<<< HEAD
        assert str(p.isld.unit) == '1 / angstrom ** 2'
        assert p.isld.value.value.magnitude == 10
        assert p.isld.min == -np.inf
        assert p.isld.max == np.inf
=======
        assert str(p.isld.unit) == '1/Å^2'
        assert p.isld.value == 10
        assert p.isld.min == -np.Inf
        assert p.isld.max == np.Inf
>>>>>>> 641c44c6
        assert p.isld.fixed is True

    def test_only_isld_key_parameter(self):
        isld = get_as_parameter('isld', 10, DEFAULTS)
        isld.min = -10.0
        p = Material(isld=isld)
        assert p.isld.value == 10
        assert p.isld.min == -10

    def test_dict_repr(self):
        p = Material()
        assert p._dict_repr == {'EasyMaterial': {'sld': '4.186e-6 1/Å^2', 'isld': '0.000e-6 1/Å^2'}}

    def test_repr(self):
        p = Material()
        assert p.__repr__() == 'EasyMaterial:\n  sld: 4.186e-6 1/Å^2\n  isld: 0.000e-6 1/Å^2\n'

    def test_dict_round_trip(self):
        p = Material()
        p_dict = p.as_dict()
        global_object.map._clear()

        q = Material.from_dict(p_dict)

        assert sorted(p.as_data_dict()) == sorted(q.as_data_dict())<|MERGE_RESOLUTION|>--- conflicted
+++ resolved
@@ -22,29 +22,16 @@
         assert p.name == 'EasyMaterial'
         assert p.interface is None
         assert p.sld.display_name == 'sld'
-<<<<<<< HEAD
-        assert str(p.sld.unit) == '1 / angstrom ** 2'
-        assert p.sld.value.value.magnitude == 4.186
+        assert str(p.sld.unit) == '1/Å^2'
+        assert p.sld.value == 4.186
         assert p.sld.min == -np.inf
         assert p.sld.max == np.inf
         assert p.sld.fixed is True
         assert p.isld.display_name == 'isld'
-        assert str(p.isld.unit) == '1 / angstrom ** 2'
-        assert p.isld.value.value.magnitude == 0.0
+        assert str(p.isld.unit) == '1/Å^2'
+        assert p.isld.value == 0.0
         assert p.isld.min == -np.inf
         assert p.isld.max == np.inf
-=======
-        assert str(p.sld.unit) == '1/Å^2'
-        assert p.sld.value == 4.186
-        assert p.sld.min == -np.Inf
-        assert p.sld.max == np.Inf
-        assert p.sld.fixed is True
-        assert p.isld.display_name == 'isld'
-        assert str(p.isld.unit) == '1/Å^2'
-        assert p.isld.value == 0.0
-        assert p.isld.min == -np.Inf
-        assert p.isld.max == np.Inf
->>>>>>> 641c44c6
         assert p.isld.fixed is True
 
     def test_shuffled_arguments(self):
@@ -52,45 +39,25 @@
         assert p.name == 'Boron'
         assert p.interface is None
         assert p.sld.display_name == 'sld'
-<<<<<<< HEAD
-        assert str(p.sld.unit) == '1 / angstrom ** 2'
-        assert p.sld.value.value.magnitude == 6.908
+        assert str(p.sld.unit) == '1/Å^2'
+        assert p.sld.value == 6.908
         assert p.sld.min == -np.inf
         assert p.sld.max == np.inf
         assert p.sld.fixed is True
         assert p.isld.display_name == 'isld'
-        assert str(p.isld.unit) == '1 / angstrom ** 2'
-        assert p.isld.value.value.magnitude == -0.278
+        assert str(p.isld.unit) == '1/Å^2'
+        assert p.isld.value == -0.278
         assert p.isld.min == -np.inf
         assert p.isld.max == np.inf
-=======
-        assert str(p.sld.unit) == '1/Å^2'
-        assert p.sld.value == 6.908
-        assert p.sld.min == -np.Inf
-        assert p.sld.max == np.Inf
-        assert p.sld.fixed is True
-        assert p.isld.display_name == 'isld'
-        assert str(p.isld.unit) == '1/Å^2'
-        assert p.isld.value == -0.278
-        assert p.isld.min == -np.Inf
-        assert p.isld.max == np.Inf
->>>>>>> 641c44c6
         assert p.isld.fixed is True
 
     def test_only_sld_key(self):
         p = Material(sld=10)
         assert p.sld.display_name == 'sld'
-<<<<<<< HEAD
-        assert str(p.sld.unit) == '1 / angstrom ** 2'
-        assert p.sld.value.value.magnitude == 10
+        assert str(p.sld.unit) == '1/Å^2'
+        assert p.sld.value == 10
         assert p.sld.min == -np.inf
         assert p.sld.max == np.inf
-=======
-        assert str(p.sld.unit) == '1/Å^2'
-        assert p.sld.value == 10
-        assert p.sld.min == -np.Inf
-        assert p.sld.max == np.Inf
->>>>>>> 641c44c6
         assert p.sld.fixed is True
 
     def test_only_sld_key_parameter(self):
@@ -103,17 +70,10 @@
     def test_only_isld_key(self):
         p = Material(isld=10)
         assert p.isld.display_name == 'isld'
-<<<<<<< HEAD
-        assert str(p.isld.unit) == '1 / angstrom ** 2'
-        assert p.isld.value.value.magnitude == 10
+        assert str(p.isld.unit) == '1/Å^2'
+        assert p.isld.value == 10
         assert p.isld.min == -np.inf
         assert p.isld.max == np.inf
-=======
-        assert str(p.isld.unit) == '1/Å^2'
-        assert p.isld.value == 10
-        assert p.isld.min == -np.Inf
-        assert p.isld.max == np.Inf
->>>>>>> 641c44c6
         assert p.isld.fixed is True
 
     def test_only_isld_key_parameter(self):
