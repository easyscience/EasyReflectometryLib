--- conflicted
+++ resolved
@@ -18,15 +18,9 @@
         assert p.name == 'DPPC'
         assert p.layers[0].name == 'DPPC Tail'
         assert p.layers[1].name == 'DPPC Head'
-<<<<<<< HEAD
         assert p.layers[0].molecular_formula == 'C32D64'
         assert p.layers[1].molecular_formula == 'C10H18NO8P'
-        assert p.type == 'Surfactant Layer'
-=======
-        assert p.layers[0].chemical_structure == 'C32D64'
-        assert p.layers[1].chemical_structure == 'C10H18NO8P'
         assert p._type == 'Surfactant Layer'
->>>>>>> edba0867
 
     def test_from_pars(self):
         h2o = Material.from_pars(-0.561, 0, 'H2O')
@@ -44,25 +38,15 @@
                                       40,
                                       3,
                                       name='A Test')
-<<<<<<< HEAD
-        assert p.layers[0].name == 'A Test Layer 1'
+        assert p.layers[0].name == 'A Test Top Layer'
         assert p.layers[0].molecular_formula == 'C8O10H12P'
-=======
-        assert p.layers[0].name == 'A Test Top Layer'
-        assert p.layers[0].chemical_structure == 'C8O10H12P'
->>>>>>> edba0867
         assert p.layers[0].thickness.raw_value == 12
         assert p.layers[0].solvent.as_data_dict() == h2o.as_data_dict()
         assert p.layers[0].solvation.raw_value == 0.5
         assert p.layers[0].area_per_molecule.raw_value == 50
         assert p.layers[0].roughness.raw_value == 2
-<<<<<<< HEAD
-        assert p.layers[1].name == 'A Test Layer 2'
+        assert p.layers[1].name == 'A Test Bottom Layer'
         assert p.layers[1].molecular_formula == 'C10H24'
-=======
-        assert p.layers[1].name == 'A Test Bottom Layer'
-        assert p.layers[1].chemical_structure == 'C10H24'
->>>>>>> edba0867
         assert p.layers[1].thickness.raw_value == 10
         assert p.layers[1].solvent.as_data_dict() == noth2o.as_data_dict()
         assert p.layers[1].solvation.raw_value == 0.2
