"""
Tests for Model class.
"""

__author__ = 'github.com/arm61'
__version__ = '0.0.1'


import unittest
from unittest.mock import MagicMock

import numpy as np
import pytest
from numpy.testing import assert_equal

from EasyReflectometry.calculators import CalculatorFactory
from EasyReflectometry.experiment import Model
from EasyReflectometry.experiment import constant_resolution_function
from EasyReflectometry.experiment import linear_spline_resolution_function
from EasyReflectometry.sample import Layer
from EasyReflectometry.sample import LayerCollection
from EasyReflectometry.sample import Material
from EasyReflectometry.sample import Multilayer
from EasyReflectometry.sample import RepeatingMultilayer
from EasyReflectometry.sample import Sample
from EasyReflectometry.sample import SurfactantLayer


class TestModel(unittest.TestCase):
    def test_default(self):
        p = Model()
        assert_equal(p.name, 'EasyModel')
        assert_equal(p.interface, None)
        assert_equal(p.sample.name, 'EasySample')
        assert_equal(p.scale.display_name, 'scale')
        assert_equal(str(p.scale.unit), 'dimensionless')
        assert_equal(p.scale.value.value.magnitude, 1.0)
        assert_equal(p.scale.min, 0.0)
        assert_equal(p.scale.max, np.Inf)
        assert_equal(p.scale.fixed, True)
        assert_equal(p.background.display_name, 'background')
        assert_equal(str(p.background.unit), 'dimensionless')
        assert_equal(p.background.value.value.magnitude, 1.0e-8)
        assert_equal(p.background.min, 0.0)
        assert_equal(p.background.max, np.Inf)
        assert_equal(p.background.fixed, True)
        assert p._resolution_function([1]) == 5.0
        assert p._resolution_function([100]) == 5.0

    def test_from_pars(self):
        m1 = Material(6.908, -0.278, 'Boron')
        m2 = Material(0.487, 0.000, 'Potassium')
        l1 = Layer(m1, 5.0, 2.0, 'thinBoron')
        l2 = Layer(m2, 50.0, 1.0, 'thickPotassium')
        ls1 = LayerCollection(l1, l2, name='twoLayer1')
        ls2 = LayerCollection(l2, l1, name='twoLayer2')
        o1 = RepeatingMultilayer(ls1, 2.0, 'twoLayerItem1')
        o2 = RepeatingMultilayer(ls2, 1.0, 'oneLayerItem2')
        d = Sample(o1, o2, name='myModel')
        resolution_function = constant_resolution_function(2.0)
        mod = Model(
            sample=d,
            scale=2,
            background=1e-5,
            resolution_function=resolution_function,
            name='newModel',
        )
        assert_equal(mod.name, 'newModel')
        assert_equal(mod.interface, None)
        assert_equal(mod.sample.name, 'myModel')
        assert_equal(mod.scale.display_name, 'scale')
        assert_equal(str(mod.scale.unit), 'dimensionless')
        assert_equal(mod.scale.value.value.magnitude, 2.0)
        assert_equal(mod.scale.min, 0.0)
        assert_equal(mod.scale.max, np.Inf)
        assert_equal(mod.scale.fixed, True)
        assert_equal(mod.background.display_name, 'background')
        assert_equal(str(mod.background.unit), 'dimensionless')
        assert_equal(mod.background.value.value.magnitude, 1.0e-5)
        assert_equal(mod.background.min, 0.0)
        assert_equal(mod.background.max, np.Inf)
        assert_equal(mod.background.fixed, True)
        assert mod._resolution_function([1]) == 2.0
        assert mod._resolution_function([100]) == 2.0

    def test_add_item(self):
        m1 = Material(6.908, -0.278, 'Boron')
        m2 = Material(0.487, 0.000, 'Potassium')
        l1 = Layer(m1, 5.0, 2.0, 'thinBoron')
        l2 = Layer(m2, 50.0, 1.0, 'thickPotassium')
        ls1 = LayerCollection(l1, l2, name='twoLayer1')
        ls2 = LayerCollection(l2, l1, name='twoLayer2')
        o1 = RepeatingMultilayer(ls1, 2.0, 'twoLayerItem1')
        o2 = RepeatingMultilayer(ls2, 1.0, 'oneLayerItem2')
        surfactant = SurfactantLayer()
        multilayer = Multilayer()
        d = Sample(o1, name='myModel')
        resolution_function = constant_resolution_function(2.0)
        mod = Model(d, 2, 1e-5, resolution_function, 'newModel')
        assert_equal(len(mod.sample), 1)
        mod.add_item(o2)
        assert_equal(len(mod.sample), 2)
        assert_equal(mod.sample[1].name, 'oneLayerItem2')
        assert_equal(issubclass(mod.sample[1].__class__, RepeatingMultilayer), True)
        mod.add_item(surfactant)
        assert_equal(len(mod.sample), 3)
        mod.add_item(multilayer)
        assert_equal(len(mod.sample), 4)

    def test_add_item_exception(self):
        # When
        mod = Model()

        # Then Expect
        with pytest.raises(ValueError):
            mod.add_item('not an assembly')

    def test_add_item_with_interface_refnx(self):
        interface = CalculatorFactory()
        m1 = Material(6.908, -0.278, 'Boron')
        m2 = Material(0.487, 0.000, 'Potassium')
        l1 = Layer(m1, 5.0, 2.0, 'thinBoron')
        l2 = Layer(m2, 50.0, 1.0, 'thickPotassium')
        ls1 = LayerCollection(l1, l2, name='twoLayer1')
        ls2 = LayerCollection(l2, l1, name='twoLayer2')
        o1 = RepeatingMultilayer(ls1, 2.0, 'twoLayerItem1')
        o2 = RepeatingMultilayer(ls2, 1.0, 'oneLayerItem2')
        d = Sample(o1, name='myModel')
        resolution_function = constant_resolution_function(2.0)
        mod = Model(d, 2, 1e-5, resolution_function, 'newModel', interface=interface)
        assert_equal(len(mod.interface()._wrapper.storage['item']), 1)
        assert_equal(len(mod.interface()._wrapper.storage['layer']), 2)
        mod.add_item(o2)
        assert_equal(len(mod.interface()._wrapper.storage['item']), 2)
        assert_equal(len(mod.interface()._wrapper.storage['layer']), 2)

    def test_add_item_with_interface_refl1d(self):
        interface = CalculatorFactory()
        interface.switch('refl1d')
        m1 = Material(6.908, -0.278, 'Boron')
        m2 = Material(0.487, 0.000, 'Potassium')
        l1 = Layer(m1, 5.0, 2.0, 'thinBoron')
        l2 = Layer(m2, 50.0, 1.0, 'thickPotassium')
        ls1 = LayerCollection(l1, l2, name='twoLayer1')
        ls2 = LayerCollection(l2, l1, name='twoLayer2')
        o1 = RepeatingMultilayer(ls1, 2.0, 'twoLayerItem1')
        o2 = RepeatingMultilayer(ls2, 1.0, 'oneLayerItem2')
        d = Sample(o1, name='myModel')
        resolution_function = constant_resolution_function(2.0)
        mod = Model(d, 2, 1e-5, resolution_function, 'newModel', interface=interface)
        assert_equal(len(mod.interface()._wrapper.storage['item']), 1)
        assert_equal(len(mod.interface()._wrapper.storage['layer']), 2)
        mod.add_item(o2)
        assert_equal(len(mod.interface()._wrapper.storage['item']), 2)
        assert_equal(len(mod.interface()._wrapper.storage['layer']), 2)

    # def test_add_item_with_interface_bornagain(self):
    #     interface = CalculatorFactory()
    #     interface.switch('BornAgain')
    #     m1 = Material.from_pars(6.908, 0.278, 'Boron')
    #     m2 = Material.from_pars(0.487, 0.000, 'Potassium')
    #     l1 = Layer.from_pars(m1, 5.0, 2.0, 'thinBoron')
    #     l2 = Layer.from_pars(m2, 50.0, 1.0, 'thickPotassium')
    #     ls1 = Layers.from_pars(l1, l2, name='twoLayer1')
    #     ls2 = Layers.from_pars(l2, l1, name='twoLayer2')
    #     o1 = RepeatingMultilayer.from_pars(ls1, 2.0, 'twoLayerItem1')
    #     o2 = RepeatingMultilayer.from_pars(ls2, 1.0, 'oneLayerItem2')
    #     d = Sample.from_pars(o1, name='myModel')
    #     mod = Model(d, 2, 1e-5, 2.0, 'newModel', interface=interface)
    #     assert_equal(len(mod.interface()._wrapper.storage['item']), 1)
    #     assert_equal(len(mod.interface()._wrapper.storage['layer']), 2)
    #     mod.add_item(o2)
    #     assert_equal(len(mod.interface()._wrapper.storage['item']), 2)
    #     assert_equal(len(mod.interface()._wrapper.storage['layer']), 2)

    def test_duplicate_item(self):
        m1 = Material(6.908, -0.278, 'Boron')
        m2 = Material(0.487, 0.000, 'Potassium')
        l1 = Layer(m1, 5.0, 2.0, 'thinBoron')
        l2 = Layer(m2, 50.0, 1.0, 'thickPotassium')
        ls1 = LayerCollection(l1, l2, name='twoLayer1')
        ls2 = LayerCollection(l2, l1, name='twoLayer2')
        o1 = RepeatingMultilayer(ls1, 2.0, 'twoLayerItem1')
        o2 = RepeatingMultilayer(ls2, 1.0, 'oneLayerItem2')
        d = Sample(o1, name='myModel')
        resolution_function = constant_resolution_function(2.0)
        mod = Model(d, 2, 1e-5, resolution_function, 'newModel')
        assert_equal(len(mod.sample), 1)
        mod.add_item(o2)
        assert_equal(len(mod.sample), 2)
        mod.duplicate_item(1)
        assert_equal(len(mod.sample), 3)
        assert_equal(mod.sample[2].name, 'oneLayerItem2 duplicate')
        assert_equal(issubclass(mod.sample[2].__class__, RepeatingMultilayer), True)

    def test_duplicate_item_with_interface_refnx(self):
        interface = CalculatorFactory()
        m1 = Material(6.908, -0.278, 'Boron')
        m2 = Material(0.487, 0.000, 'Potassium')
        l1 = Layer(m1, 5.0, 2.0, 'thinBoron')
        l2 = Layer(m2, 50.0, 1.0, 'thickPotassium')
        ls1 = LayerCollection(l1, l2, name='twoLayer1')
        ls2 = LayerCollection(l2, l1, name='twoLayer2')
        o1 = RepeatingMultilayer(ls1, 2.0, 'twoLayerItem1')
        o2 = RepeatingMultilayer(ls2, 1.0, 'oneLayerItem2')
        d = Sample(o1, name='myModel')
        resolution_function = constant_resolution_function(2.0)
        mod = Model(d, 2, 1e-5, resolution_function, 'newModel', interface=interface)
        assert_equal(len(mod.interface()._wrapper.storage['item']), 1)
        mod.add_item(o2)
        assert_equal(len(mod.interface()._wrapper.storage['item']), 2)
        mod.duplicate_item(1)
        assert_equal(len(mod.interface()._wrapper.storage['item']), 3)

    def test_duplicate_item_with_interface_refl1d(self):
        interface = CalculatorFactory()
        interface.switch('refl1d')
        m1 = Material(6.908, -0.278, 'Boron')
        m2 = Material(0.487, 0.000, 'Potassium')
        l1 = Layer(m1, 5.0, 2.0, 'thinBoron')
        l2 = Layer(m2, 50.0, 1.0, 'thickPotassium')
        ls1 = LayerCollection(l1, l2, name='twoLayer1')
        ls2 = LayerCollection(l2, l1, name='twoLayer2')
        o1 = RepeatingMultilayer(ls1, 2.0, 'twoLayerItem1')
        o2 = RepeatingMultilayer(ls2, 1.0, 'oneLayerItem2')
        d = Sample(o1, name='myModel')
        resolution_function = constant_resolution_function(2.0)
        mod = Model(d, 2, 1e-5, resolution_function, 'newModel', interface=interface)
        assert_equal(len(mod.interface()._wrapper.storage['item']), 1)
        mod.add_item(o2)
        assert_equal(len(mod.interface()._wrapper.storage['item']), 2)
        mod.duplicate_item(1)
        assert_equal(len(mod.interface()._wrapper.storage['item']), 3)

    # def test_duplicate_item_with_interface_bornagain(self):
    #     interface = CalculatorFactory()
    #     interface.switch('BornAgain')
    #     m1 = Material.from_pars(6.908, 0.278, 'Boron')
    #     m2 = Material.from_pars(0.487, 0.000, 'Potassium')
    #     l1 = Layer.from_pars(m1, 5.0, 2.0, 'thinBoron')
    #     l2 = Layer.from_pars(m2, 50.0, 1.0, 'thickPotassium')
    #     ls1 = Layers.from_pars(l1, l2, name='twoLayer1')
    #     ls2 = Layers.from_pars(l2, l1, name='twoLayer2')
    #     o1 = RepeatingMultilayer.from_pars(ls1, 2.0, 'twoLayerItem1')
    #     o2 = RepeatingMultilayer.from_pars(ls2, 1.0, 'oneLayerItem2')
    #     d = Sample.from_pars(o1, name='myModel')
    #     mod = Model(d, 2, 1e-5, 2.0, 'newModel', interface=interface)
    #     assert_equal(len(mod.interface()._wrapper.storage['item']), 1)
    #     mod.add_item(o2)
    #     assert_equal(len(mod.interface()._wrapper.storage['item']), 2)
    #     mod.duplicate_item(1)
    #     assert_equal(len(mod.interface()._wrapper.storage['item']), 3)

    def test_remove_item(self):
        m1 = Material(6.908, -0.278, 'Boron')
        m2 = Material(0.487, 0.000, 'Potassium')
        l1 = Layer(m1, 5.0, 2.0, 'thinBoron')
        l2 = Layer(m2, 50.0, 1.0, 'thickPotassium')
        ls1 = LayerCollection(l1, l2, name='twoLayer1')
        ls2 = LayerCollection(l2, l1, name='twoLayer2')
        o1 = RepeatingMultilayer(ls1, 2.0, 'twoLayerItem1')
        o2 = RepeatingMultilayer(ls2, 1.0, 'oneLayerItem2')
        d = Sample(o1, name='myModel')
        resolution_function = constant_resolution_function(2.0)
        mod = Model(d, 2, 1e-5, resolution_function, 'newModel')
        assert_equal(len(mod.sample), 1)
        mod.add_item(o2)
        assert_equal(len(mod.sample), 2)
        mod.remove_item(0)
        assert_equal(len(mod.sample), 1)

    def test_remove_item_with_interface_refnx(self):
        interface = CalculatorFactory()
        m1 = Material(6.908, -0.278, 'Boron')
        m2 = Material(0.487, 0.000, 'Potassium')
        l1 = Layer(m1, 5.0, 2.0, 'thinBoron')
        l2 = Layer(m2, 50.0, 1.0, 'thickPotassium')
        ls1 = LayerCollection(l1, l2, name='twoLayer1')
        ls2 = LayerCollection(l2, l1, name='twoLayer2')
        o1 = RepeatingMultilayer(ls1, 2.0, 'twoLayerItem1')
        o2 = RepeatingMultilayer(ls2, 1.0, 'oneLayerItem2')
        d = Sample(o1, name='myModel')
        resolution_function = constant_resolution_function(2.0)
        mod = Model(d, 2, 1e-5, resolution_function, 'newModel', interface=interface)
        assert_equal(len(mod.interface()._wrapper.storage['item']), 1)
        assert_equal(len(mod.interface()._wrapper.storage['layer']), 2)
        mod.add_item(o2)
        assert_equal(len(mod.interface()._wrapper.storage['item']), 2)
        assert_equal(len(mod.interface()._wrapper.storage['layer']), 2)
        mod.remove_item(0)
        assert_equal(len(mod.interface()._wrapper.storage['item']), 1)
        assert_equal(len(mod.interface()._wrapper.storage['layer']), 2)

    def test_remove_item_with_interface_refl1d(self):
        interface = CalculatorFactory()
        interface.switch('refl1d')
        m1 = Material(6.908, -0.278, 'Boron')
        m2 = Material(0.487, 0.000, 'Potassium')
        l1 = Layer(m1, 5.0, 2.0, 'thinBoron')
        l2 = Layer(m2, 50.0, 1.0, 'thickPotassium')
        ls1 = LayerCollection(l1, l2, name='twoLayer1')
        ls2 = LayerCollection(l2, l1, name='twoLayer2')
        o1 = RepeatingMultilayer(ls1, 2.0, 'twoLayerItem1')
        o2 = RepeatingMultilayer(ls2, 1.0, 'oneLayerItem2')
        d = Sample(o1, name='myModel')
        resolution_function = constant_resolution_function(2.0)
        mod = Model(d, 2, 1e-5, resolution_function, 'newModel', interface=interface)
        assert_equal(len(mod.interface()._wrapper.storage['item']), 1)
        assert_equal(len(mod.interface()._wrapper.storage['layer']), 2)
        mod.add_item(o2)
        assert_equal(len(mod.interface()._wrapper.storage['item']), 2)
        assert_equal(len(mod.interface()._wrapper.storage['layer']), 2)
        mod.remove_item(0)
        assert_equal(len(mod.interface()._wrapper.storage['item']), 1)
        assert_equal(len(mod.interface()._wrapper.storage['layer']), 2)

    # def test_remove_item_with_interface_bornagain(self):
    #     interface = CalculatorFactory()
    #     interface.switch('BornAgain')
    #     m1 = Material.from_pars(6.908, 0.278, 'Boron')
    #     m2 = Material.from_pars(0.487, 0.000, 'Potassium')
    #     l1 = Layer.from_pars(m1, 5.0, 2.0, 'thinBoron')
    #     l2 = Layer.from_pars(m2, 50.0, 1.0, 'thickPotassium')
    #     ls1 = Layers.from_pars(l1, l2, name='twoLayer1')
    #     ls2 = Layers.from_pars(l2, l1, name='twoLayer2')
    #     o1 = RepeatingMultilayer.from_pars(ls1, 2.0, 'twoLayerItem1')
    #     o2 = RepeatingMultilayer.from_pars(ls2, 1.0, 'oneLayerItem2')
    #     d = Sample.from_pars(o1, name='myModel')
    #     mod = Model(d, 2, 1e-5, 2.0, 'newModel', interface=interface)
    #     assert_equal(len(mod.interface()._wrapper.storage['item']), 1)
    #     assert_equal(len(mod.interface()._wrapper.storage['layer']), 2)
    #     mod.add_item(o2)
    #     assert_equal(len(mod.interface()._wrapper.storage['item']), 2)
    #     assert_equal(len(mod.interface()._wrapper.storage['layer']), 2)
    #     mod.remove_item(0)
    #     assert_equal(len(mod.interface()._wrapper.storage['item']), 1)
    #     assert_equal(len(mod.interface()._wrapper.storage['layer']), 2)

    def test_uid(self):
        p = Model()
        assert_equal(p.uid, p._borg.map.convert_id_to_key(p))

    def test_resolution_function(self):
        mock_resolution_function = MagicMock()
        interface = CalculatorFactory()
        interface.switch('refl1d')
        model = Model(interface=interface)

        # Then
        model.resolution_function = mock_resolution_function

        # Expect
        assert model.resolution_function == mock_resolution_function

    def test_resolution_function_interface_refl1d(self):
        mock_resolution_function = MagicMock()
        interface = CalculatorFactory()
        interface.switch('refl1d')
        model = Model(interface=interface)

        # Then
        model.resolution_function = mock_resolution_function

        # Expect
        assert model.interface()._wrapper._resolution_function == mock_resolution_function

    def test_set_resolution_function_interface_refnx(self):
        mock_resolution_function = MagicMock()
        interface = CalculatorFactory()
        interface.switch('refnx')
        model = Model(interface=interface)

        # Then
        model.resolution_function = mock_resolution_function

        # Expect
        assert model.interface()._wrapper._resolution_function == mock_resolution_function

    def test_repr(self):
        model = Model()

        assert (
            model.__repr__()
            == 'EasyModel:\n  scale: 1.0\n  background: 1.0e-08\n  resolution: 5.0 %\n  sample:\n    EasySample:\n    - EasyMultilayer:\n        EasyLayers:\n        - EasyLayer:\n            material:\n              EasyMaterial:\n                sld: 4.186e-6 1 / angstrom ** 2\n                isld: 0.000e-6 1 / angstrom ** 2\n            thickness: 10.000 angstrom\n            roughness: 3.300 angstrom\n        - EasyLayer:\n            material:\n              EasyMaterial:\n                sld: 4.186e-6 1 / angstrom ** 2\n                isld: 0.000e-6 1 / angstrom ** 2\n            thickness: 10.000 angstrom\n            roughness: 3.300 angstrom\n    - EasyMultilayer:\n        EasyLayers:\n        - EasyLayer:\n            material:\n              EasyMaterial:\n                sld: 4.186e-6 1 / angstrom ** 2\n                isld: 0.000e-6 1 / angstrom ** 2\n            thickness: 10.000 angstrom\n            roughness: 3.300 angstrom\n        - EasyLayer:\n            material:\n              EasyMaterial:\n                sld: 4.186e-6 1 / angstrom ** 2\n                isld: 0.000e-6 1 / angstrom ** 2\n            thickness: 10.000 angstrom\n            roughness: 3.300 angstrom\n'  # noqa: E501
        )

    def test_repr_resolution_function(self):
        resolution_function = linear_spline_resolution_function([0, 10], [0, 10])
        model = Model()
        model.resolution_function = resolution_function
        assert (
            model.__repr__()
            == 'EasyModel:\n  scale: 1.0\n  background: 1.0e-08\n  resolution: function of Q\n  sample:\n    EasySample:\n    - EasyMultilayer:\n        EasyLayers:\n        - EasyLayer:\n            material:\n              EasyMaterial:\n                sld: 4.186e-6 1 / angstrom ** 2\n                isld: 0.000e-6 1 / angstrom ** 2\n            thickness: 10.000 angstrom\n            roughness: 3.300 angstrom\n        - EasyLayer:\n            material:\n              EasyMaterial:\n                sld: 4.186e-6 1 / angstrom ** 2\n                isld: 0.000e-6 1 / angstrom ** 2\n            thickness: 10.000 angstrom\n            roughness: 3.300 angstrom\n    - EasyMultilayer:\n        EasyLayers:\n        - EasyLayer:\n            material:\n              EasyMaterial:\n                sld: 4.186e-6 1 / angstrom ** 2\n                isld: 0.000e-6 1 / angstrom ** 2\n            thickness: 10.000 angstrom\n            roughness: 3.300 angstrom\n        - EasyLayer:\n            material:\n              EasyMaterial:\n                sld: 4.186e-6 1 / angstrom ** 2\n                isld: 0.000e-6 1 / angstrom ** 2\n            thickness: 10.000 angstrom\n            roughness: 3.300 angstrom\n'  # noqa: E501
        )

    def test_dict_round_trip(self):
        # When
        resolution_function = linear_spline_resolution_function([0, 10], [0, 10])
        interface = CalculatorFactory()
        model = Model(interface=interface)
<<<<<<< HEAD
        model.set_resolution_function(resolution_function)
        surfactant = SurfactantLayer()
=======
        model.resolution_function = resolution_function
        surfactant = SurfactantLayer.default()
>>>>>>> 98d1ba95
        model.add_item(surfactant)
        multilayer = Multilayer()
        model.add_item(multilayer)
        repeating = RepeatingMultilayer()
        model.add_item(repeating)
        src_dict = model.as_dict()

        # Then
        model_from_dict = Model.from_dict(src_dict)

        # Expect
        assert model.as_data_dict() == model_from_dict.as_data_dict()
        assert model._resolution_function(5.5) == model_from_dict._resolution_function(5.5)<|MERGE_RESOLUTION|>--- conflicted
+++ resolved
@@ -398,13 +398,8 @@
         resolution_function = linear_spline_resolution_function([0, 10], [0, 10])
         interface = CalculatorFactory()
         model = Model(interface=interface)
-<<<<<<< HEAD
-        model.set_resolution_function(resolution_function)
+        model.resolution_function = resolution_function
         surfactant = SurfactantLayer()
-=======
-        model.resolution_function = resolution_function
-        surfactant = SurfactantLayer.default()
->>>>>>> 98d1ba95
         model.add_item(surfactant)
         multilayer = Multilayer()
         model.add_item(multilayer)
