--- conflicted
+++ resolved
@@ -77,16 +77,6 @@
         # Expect
         assert all(resolution_function.smearing([0, 2.5]) == expected_resolution_function.smearing([0, 2.5]))
 
-<<<<<<< HEAD
-
-class TestPointwise(unittest.TestCase):
-    data_points = []
-    data_points.append([0.1, 0.2, 0.3, 0.4, 0.5])  # Qz
-    data_points.append([1.1, 2.2, 3.3, 4.4, 5.5])  # R
-    data_points.append([0.03, 0.04, 0.05, 0.06, 0.07])  # sQz
-
-    def test_constructor(self):
-=======
 class TestPointwise(unittest.TestCase):
 
     data_points = []
@@ -95,19 +85,12 @@
     data_points.append([0.03, 0.04, 0.05, 0.06, 0.07]) # sQz
     def test_constructor(self):
 
->>>>>>> 747e2ade
         # When
         resolution_function = Pointwise(q_data_points=self.data_points)
 
         # Then Expect
-<<<<<<< HEAD
-        assert np.allclose(
-            np.array(resolution_function.smearing()), np.array([2.51664683, 2.84038734, 3.2460762, 3.6796519, 4.07869271])
-        )
-=======
         assert np.allclose(np.array(resolution_function.smearing()),
                            np.array([2.51664683, 2.84038734, 3.2460762 , 3.6796519 , 4.07869271]))
->>>>>>> 747e2ade
 
     def test_as_dict(self):
         # When
