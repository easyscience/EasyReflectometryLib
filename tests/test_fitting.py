--- conflicted
+++ resolved
@@ -21,7 +21,6 @@
             'tests/_static/example.ort',
         )
         data = load(fpath)
-<<<<<<< HEAD
         si = Material(2.07, 0, 'Si')
         sio2 = Material(3.47, 0, 'SiO2')
         film = Material(2.0, 0, 'Film')
@@ -31,24 +30,13 @@
         film_layer = Layer(film, 250, 3, 'Film Layer')
         superphase = Layer(d2o, 0, 3, 'D2O Subphase')
         sample = Sample(
-=======
-        resolution_function = constant_resolution_function(0.02)
-        si = Material.from_pars(2.07, 0, 'Si')
-        sio2 = Material.from_pars(3.47, 0, 'SiO2')
-        film = Material.from_pars(2.0, 0, 'Film')
-        d2o = Material.from_pars(6.36, 0, 'D2O')
-        si_layer = Layer.from_pars(si, 0, 0, 'Si layer')
-        sio2_layer = Layer.from_pars(sio2, 30, 3, 'SiO2 layer')
-        film_layer = Layer.from_pars(film, 250, 3, 'Film Layer')
-        superphase = Layer.from_pars(d2o, 0, 3, 'D2O Subphase')
-        sample = Sample.from_pars(
->>>>>>> 98d1ba95
             si_layer,
             sio2_layer,
             film_layer,
             superphase,
             name='Film Structure',
         )
+        resolution_function = constant_resolution_function(0.02)
         model = Model(sample, 1, 1e-6, resolution_function, 'Film Model')
         # Thicknesses
         sio2_layer.thickness.bounds = (15, 50)
