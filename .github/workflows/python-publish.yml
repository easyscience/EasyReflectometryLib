# This workflow will
# - build distribution package, pure python wheel
# - deploy produced distribution package to PyIP
#
# For more information see: https://help.github.com/en/actions/language-and-framework-guides/using-python-with-github-actions#publishing-to-package-registries

name: Deploy Python Package

on:
  workflow_dispatch:
  push:
    branches: [main]
    tags:
      - 'v*'

jobs:
  deploy:

    runs-on: ubuntu-latest

    steps:
    - uses: actions/checkout@v3

    - uses: actions/setup-python@v4
      with:
<<<<<<< HEAD
        python-version: '3.9'
    - uses: Gr1N/setup-poetry@v7
    - name: Install dependencies
      run: |
        python -m pip install --upgrade pip
        pip install -e '.[dev]'
    - name: Build
      run: |
        pip install build
=======
        python-version: 3.9

    - name: Install dependencies and build
      run: |
        pip install -e '.[dev]'
        python -m build

>>>>>>> 71fbb174
    - name: Publish distribution 📦 to PyPI
      uses: pypa/gh-action-pypi-publish@release/v1
      with:
        password: ${{ secrets.PYPI_PASSWORD }}<|MERGE_RESOLUTION|>--- conflicted
+++ resolved
@@ -23,17 +23,6 @@
 
     - uses: actions/setup-python@v4
       with:
-<<<<<<< HEAD
-        python-version: '3.9'
-    - uses: Gr1N/setup-poetry@v7
-    - name: Install dependencies
-      run: |
-        python -m pip install --upgrade pip
-        pip install -e '.[dev]'
-    - name: Build
-      run: |
-        pip install build
-=======
         python-version: 3.9
 
     - name: Install dependencies and build
@@ -41,7 +30,6 @@
         pip install -e '.[dev]'
         python -m build
 
->>>>>>> 71fbb174
     - name: Publish distribution 📦 to PyPI
       uses: pypa/gh-action-pypi-publish@release/v1
       with:
