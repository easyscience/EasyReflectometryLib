--- conflicted
+++ resolved
@@ -55,22 +55,12 @@
         post-cleanup: false
 
     - name: Install dependencies
-<<<<<<< HEAD
       run: python -m pip install -e '.[dev]'
 
     - name: Test with pytest and coverage
       run: |
         python -m pip install tox tox-gh-actions coverage
         python -m tox
-=======
-      run: pixi install
-
-    - name: Install package in development mode
-      run: pixi run install-dev
-
-    - name: Test with pytest and coverage
-      run: pixi run test-cov
->>>>>>> be198d7b
 
     - name: Upload coverage reports to Codecov
       # only on ubuntu to avoid multiple uploads
@@ -103,20 +93,10 @@
 
     - name: Install dependencies and build
       run: |
-<<<<<<< HEAD
         python -m pip install -e '.[dev]'
         python -m build
-=======
-        pixi install
-        pixi run install-dev
-        pixi run build
->>>>>>> be198d7b
 
     - name: Check Build
       run: |
         cd ./dist
-<<<<<<< HEAD
-        python -m pytest ../
-=======
-        pixi run test
->>>>>>> be198d7b
+        python -m pytest ../