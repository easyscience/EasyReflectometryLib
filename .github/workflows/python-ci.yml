--- conflicted
+++ resolved
@@ -50,13 +50,8 @@
 
     - name: Test with pytest and coverage
       run: |
-<<<<<<< HEAD
         python -m pip install tox tox-gh-actions coverage
         python -m tox
-=======
-        pip install pytest pytest-cov
-        pytest --cov=src/easyreflectometry tests --cov-branch --cov-report=xml:coverage-unit.xml
->>>>>>> 91dd99ba
 
     - name: Upload coverage reports to Codecov
       # only on ubuntu to avoid multiple uploads
