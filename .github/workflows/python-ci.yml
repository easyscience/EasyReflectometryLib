# This workflow will for a variety of Python versions 
# - install the code base using pixi
# - lint the code base
# - test the code base
# - upload the test coverage to codecov
#
# It will also
# - build the package
# - check the package
#
name: CI using pixi

on: [push, pull_request]

jobs:
  Code_Consistency:
    runs-on: ubuntu-latest
    steps:
      - uses: actions/checkout@v4

      - name: Setup pixi
        uses: prefix-dev/setup-pixi@v0.9.0
        with:
          run-install: false
          cache: false
          post-cleanup: false

      - name: Run ruff check
        run: pixi run lint

      - name: Suggestion to fix issues
        if: ${{ failure() }}
        run: |
            echo "::notice::In project root run 'pixi run lint-fix' and commit changes to fix issues."
            exit 1

  Code_Testing:
    strategy:
      max-parallel: 4
      matrix:
        python-version: ['3.11', '3.12', '3.13']
        os: [ubuntu-latest, macos-latest, windows-latest]

    runs-on: ${{ matrix.os }}
    if: ${{ !contains(github.event.head_commit.message, '[ci skip]') }}

    steps:
    - uses: actions/checkout@v4

    - name: Setup pixi
      uses: prefix-dev/setup-pixi@v0.9.0
      with:
        run-install: false
        cache: false
        post-cleanup: false

    - name: Install dependencies
      run: python -m pip install -e '.[dev]'

    - name: Test with pytest and coverage
      run: |
        python -m pip install tox tox-gh-actions coverage
        python -m tox

    - name: Upload coverage reports to Codecov
      # only on ubuntu to avoid multiple uploads
      if: runner.os == 'Linux'
      uses: codecov/codecov-action@v5
      with:
        name: unit-tests-job
        flags: unittests
        files: ./coverage-unit.xml
        fail_ci_if_error: true
        verbose: true
        token: ${{ secrets.CODECOV_TOKEN }}
        slug: EasyScience/EasyReflectometryLib


  Package_Testing:
    strategy:
      matrix:
        python-version: ['3.11', '3.12', '3.13']

    runs-on: ubuntu-latest
    if: ${{ !contains(github.event.head_commit.message, '[ci skip]') }}

    steps:
    - uses: actions/checkout@v4

<<<<<<< HEAD
    - name: Set up Python
      uses: actions/setup-python@v5
      with:
        python-version: ${{ matrix.python-version }}
=======
    - name: Setup pixi
      uses: prefix-dev/setup-pixi@v0.9.0
      with:
        run-install: false
        cache: false
        post-cleanup: false
>>>>>>> b3b22f77

    - name: Install dependencies and build
      run: |
        python -m pip install -e '.[dev]'
        python -m build

    - name: Check Build
      run: |
        cd ./dist
        python -m pytest ../<|MERGE_RESOLUTION|>--- conflicted
+++ resolved
@@ -87,19 +87,10 @@
     steps:
     - uses: actions/checkout@v4
 
-<<<<<<< HEAD
     - name: Set up Python
       uses: actions/setup-python@v5
       with:
         python-version: ${{ matrix.python-version }}
-=======
-    - name: Setup pixi
-      uses: prefix-dev/setup-pixi@v0.9.0
-      with:
-        run-install: false
-        cache: false
-        post-cleanup: false
->>>>>>> b3b22f77
 
     - name: Install dependencies and build
       run: |
