# This pipeline
# - builds developer documentation using pixi
# - pushes documentation to gh-pages branch of the same repository
#
# Deployment is handled by pages-build-deployment bot
#
# For more information see: https://docs.github.com/en/pages/getting-started-with-github-pages

name: Build Documentation and Push to gh-pages Branch (Pixi)

# Controls when the workflow will run
on:
  # Triggers the workflow on tag creation
  push:
    tags:
      - 'v*'

  # Allows you to run this workflow manually from the Actions tab
  workflow_dispatch:

# A workflow run is made up of one or more jobs that can run sequentially or in parallel
jobs:
  # This workflow contains a single job called "build"
  build_documentation:
    runs-on: ubuntu-latest
    steps:
    - name: Checkout
      uses: actions/checkout@master
      with:
        fetch-depth: 0 # otherwise, you will failed to push refs to dest repo

    - name: Setup pixi
      uses: prefix-dev/setup-pixi@v0.9.0
      with:
        run-install: false
        cache: false
        post-cleanup: false

    - name: Install Pandoc
      run: sudo apt install pandoc

    - name: Install dependencies
      run: |
<<<<<<< HEAD
        sudo apt install pandoc
        python -m pip install sphinx==8.1.3
        python -m pip install . '.[dev,docs]'
=======
        pixi install -e docs
        pixi run -e docs install-dev

    - name: Build documentation
      run: pixi run -e docs docs-build

>>>>>>> be198d7b
    - name: Build and Commit
      uses: sphinx-notes/pages@master
      with:
        install_requirements: false
        sphinx_version: 8.1.3
        documentation_path: docs/src

    - name: Push changes
      uses: ad-m/github-push-action@master
      continue-on-error: true
      with:
        branch: gh-pages<|MERGE_RESOLUTION|>--- conflicted
+++ resolved
@@ -41,18 +41,9 @@
 
     - name: Install dependencies
       run: |
-<<<<<<< HEAD
         sudo apt install pandoc
         python -m pip install sphinx==8.1.3
         python -m pip install . '.[dev,docs]'
-=======
-        pixi install -e docs
-        pixi run -e docs install-dev
-
-    - name: Build documentation
-      run: pixi run -e docs docs-build
-
->>>>>>> be198d7b
     - name: Build and Commit
       uses: sphinx-notes/pages@master
       with:
