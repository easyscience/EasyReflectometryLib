import datetime
import json
import os
from pathlib import Path
from typing import Dict
from typing import List
from typing import Optional
from typing import Union

import numpy as np
from easyscience import global_object
from easyscience.fitting import AvailableMinimizers
from easyscience.fitting.fitter import DEFAULT_MINIMIZER
from easyscience.variable import Parameter
from scipp import DataGroup

from easyreflectometry.calculators import CalculatorFactory
from easyreflectometry.data import DataSet1D
from easyreflectometry.data import load_as_dataset
from easyreflectometry.fitting import MultiFitter
from easyreflectometry.model import Model
from easyreflectometry.model import ModelCollection
from easyreflectometry.model import PercentageFwhm
from easyreflectometry.model import Pointwise
from easyreflectometry.sample import Layer
from easyreflectometry.sample import Material
from easyreflectometry.sample import MaterialCollection
from easyreflectometry.sample import Multilayer
from easyreflectometry.sample import Sample
from easyreflectometry.sample.collections.base_collection import BaseCollection
from easyreflectometry.utils import collect_unique_names_from_dict

Q_MIN = 0.001
Q_MAX = 0.3
Q_RESOLUTION = 500

DEFAULT_MINIZER = AvailableMinimizers.LMFit_leastsq


class Project:
    def __init__(self):
        self._info = self._default_info()
        self._path_project_parent = Path(os.path.expanduser('~'))
        self._models = ModelCollection(populate_if_none=False, unique_name='project_models')
        self._materials = MaterialCollection(populate_if_none=False, unique_name='project_materials')
        self._calculator = CalculatorFactory()
        self._experiments: Dict[DataGroup] = {}
        self._fitter: MultiFitter = None
        self._colors: list[str] = None
        self._report = None
        self._q_min: float = None
        self._q_max: float = None
        self._q_resolution: int = None
        self._current_material_index = 0
        self._current_model_index = 0
        self._current_assembly_index = 0
        self._current_layer_index = 0
        self._fitter_model_index = None
        self._current_experiment_index = 0

        # Project flags
        self._created = False
        self._with_experiments = False

    def reset(self):
        del self._models
        del self._materials
        global_object.map._clear()

        self.__init__()

    @property
    def parameters(self) -> List[Parameter]:
        unique_names_in_project = collect_unique_names_from_dict(self.as_dict())
        parameters = []
        for vertice_str in global_object.map.vertices():
            vertice_obj = global_object.map.get_item_by_key(vertice_str)
            if isinstance(vertice_obj, Parameter) and vertice_str in unique_names_in_project:
                parameters.append(vertice_obj)
        return parameters

    @property
    def enabled_parameters(self) -> List[Parameter]:
        parameters = self.parameters
        # Only include enabled parameters
        return [param for param in parameters if param.enabled]

    @property
    def q_min(self):
        if self._q_min is None:
            return Q_MIN
        return self._q_min

    @q_min.setter
    def q_min(self, value: float) -> None:
        self._q_min = value

    @property
    def q_max(self):
        if self._q_max is None:
            return Q_MAX
        return self._q_max

    @q_max.setter
    def q_max(self, value: float) -> None:
        self._q_max = value

    @property
    def q_resolution(self):
        if self._q_resolution is None:
            return Q_RESOLUTION
        return self._q_resolution

    @q_resolution.setter
    def q_resolution(self, value: int) -> None:
        self._q_resolution = value

    @property
    def current_material_index(self) -> Optional[int]:
        return self._current_material_index

    @current_material_index.setter
    def current_material_index(self, value: int) -> None:
        if value < 0 or value >= len(self._materials):
            raise ValueError(f'Index {value} out of range')
        if self._current_material_index != value:
            self._current_material_index = value

    @property
    def current_model_index(self) -> Optional[int]:
        return self._current_model_index

    @current_model_index.setter
    def current_model_index(self, value: int) -> None:
        if value < 0 or value >= len(self._models):
            raise ValueError(f'Index {value} out of range')
        if self._current_model_index != value:
            self._current_model_index = value
            self._current_assembly_index = 0
            self._current_layer_index = 0

    @property
    def current_assembly_index(self) -> Optional[int]:
        return self._current_assembly_index

    @current_assembly_index.setter
    def current_assembly_index(self, value: int) -> None:
        if value < 0 or value >= len(self._models[self._current_model_index].sample):
            raise ValueError(f'Index {value} out of range')
        if self._current_assembly_index != value:
            self._current_assembly_index = value
            self._current_layer_index = 0

    @property
    def current_layer_index(self) -> Optional[int]:
        return self._current_layer_index

    @current_layer_index.setter
    def current_layer_index(self, value: int) -> None:
        if value < 0 or value >= len(self._models[self._current_model_index].sample[self._current_assembly_index].layers):
            raise ValueError(f'Index {value} out of range')
        if self._current_layer_index != value:
            self._current_layer_index = value

    @property
    def current_experiment_index(self) -> Optional[int]:
        return self._current_experiment_index

    @current_experiment_index.setter
    def current_experiment_index(self, value: int) -> None:
        if value < 0 or value >= len(self._experiments):
            raise ValueError(f'Index {value} out of range')
        if self._current_experiment_index != value:
            self._current_experiment_index = value
            # Resetting the model index to 0 when changing the experiment
<<<<<<< HEAD
            # self.current_model_index = 0
=======
            #self.current_model_index = 0
>>>>>>> 747e2ade

    @property
    def created(self) -> bool:
        return self._created

    @property
    def path(self):
        return self._path_project_parent / self._info['name']

    def set_path_project_parent(self, path: Union[Path, str]):
        self._path_project_parent = Path(path)

    @property
    def models(self) -> ModelCollection:
        return self._models

    @models.setter
    def models(self, models: ModelCollection) -> None:
        self._replace_collection(models, self._models)
        # Use setter to update indicies for current model, assembly and layer
        self.current_model_index = 0
        self._materials.extend(self._get_materials_in_models())
        for model in self._models:
            model.interface = self._calculator

    @property
    def fitter(self) -> MultiFitter:
        if len(self._models):
            if (self._fitter is None) or (self._fitter_model_index != self._current_model_index):
                minimizer = self.minimizer
                self._fitter = MultiFitter(self._models[self._current_model_index])
                self.minimizer = minimizer
                self._fitter_model_index = self._current_model_index
        return self._fitter

    @property
    def calculator(self) -> str:
        return self._calculator.current_interface_name

    @calculator.setter
    def calculator(self, calculator: str) -> None:
        self._calculator.switch(calculator)

    @property
    def minimizer(self) -> AvailableMinimizers:
        if self._fitter is not None:
            return self._fitter.easy_science_multi_fitter.minimizer.enum
        return DEFAULT_MINIMIZER

    @minimizer.setter
    def minimizer(self, minimizer: AvailableMinimizers) -> None:
        if self._fitter is not None:
            self._fitter.easy_science_multi_fitter.switch_minimizer(minimizer)

    @property
    def experiments(self) -> Dict[int, DataSet1D]:
        return self._experiments

    @experiments.setter
    def experiments(self, experiments: Dict[int, DataSet1D]) -> None:
        self._experiments = experiments

    @property
    def path_json(self):
        return self.path / 'project.json'

    def get_index_air(self) -> int:
        if 'Air' not in [material.name for material in self._materials]:
            self._materials.add_material(Material(name='Air', sld=0.0, isld=0.0))
        return [material.name for material in self._materials].index('Air')

    def get_index_si(self) -> int:
        if 'Si' not in [material.name for material in self._materials]:
            self._materials.add_material(Material(name='Si', sld=2.07, isld=0.0))
        return [material.name for material in self._materials].index('Si')

    def get_index_sio2(self) -> int:
        if 'SiO2' not in [material.name for material in self._materials]:
            self._materials.add_material(Material(name='SiO2', sld=3.47, isld=0.0))
        return [material.name for material in self._materials].index('SiO2')

    def get_index_d2o(self) -> int:
        if 'D2O' not in [material.name for material in self._materials]:
            self._materials.add_material(Material(name='D2O', sld=6.36, isld=0.0))
        return [material.name for material in self._materials].index('D2O')

    def load_new_experiment(self, path: Union[Path, str]) -> None:
        new_experiment = load_as_dataset(str(path))
        new_index = len(self._experiments)
        new_experiment.name = f'Experiment {new_index}'
        model_index = 0
        if new_index < len(self.models):
            model_index = new_index
        new_experiment.model = self.models[model_index]
        self._experiments[new_index] = new_experiment
        # self._current_model_index = new_index

    def load_experiment_for_model_at_index(self, path: Union[Path, str], index: Optional[int] = 0) -> None:
        self._experiments[index] = load_as_dataset(str(path))
        self._experiments[index].name = f'Experiment {index}'
        self._experiments[index].model = self.models[index]

        self._with_experiments = True

        # Set the resolution function if variance data is present
        if sum(self._experiments[index].ye) != 0:
            q = self._experiments[index].x
            reflectivity = self._experiments[index].y
            q_error = self._experiments[index].xe
<<<<<<< HEAD
            resolution_function = Pointwise(q_data_points=[q, reflectivity, q_error])
=======
            resolution_function = Pointwise(
                q_data_points=[q, reflectivity, q_error])
>>>>>>> 747e2ade
            # resolution_function = LinearSpline(
            #     q_data_points=self._experiments[index].y,
            #     fwhm_values=np.sqrt(self._experiments[index].ye),
            # )
            self._models[index].resolution_function = resolution_function

    def sld_data_for_model_at_index(self, index: int = 0) -> DataSet1D:
        self.models[index].interface = self._calculator
        sld = self.models[index].interface().sld_profile(self._models[index].unique_name)
        return DataSet1D(
            name=f'SLD for Model {index}',
            x=sld[0],
            y=sld[1],
        )

    def sample_data_for_model_at_index(self, index: int = 0, q_range: Optional[np.array] = None) -> DataSet1D:
        original_resolution_function = self.models[index].resolution_function
        self.models[index].resolution_function = PercentageFwhm(0)
        reflectivity_data = self.model_data_for_model_at_index(index, q_range)
        self.models[index].resolution_function = original_resolution_function

        return reflectivity_data

    def model_data_for_model_at_index(self, index: int = 0, q_range: Optional[np.array] = None) -> DataSet1D:
        if q_range is None:
            q_range = np.linspace(self.q_min, self.q_max, self.q_resolution)
        self.models[index].interface = self._calculator
        reflectivity = self.models[index].interface().reflectity_profile(q_range, self._models[index].unique_name)
        return DataSet1D(
            name=f'Reflectivity for Model {index}',
            x=q_range,
            y=reflectivity,
        )

    def experimental_data_for_model_at_index(self, index: int = 0) -> DataSet1D:
        if index in self._experiments.keys():
            return self._experiments[index]
        else:
            raise IndexError(f'No experiment data for model at index {index}')

    def default_model(self):
        self._replace_collection(MaterialCollection(), self._materials)

        layers = [
            Layer(material=self._materials[0], thickness=0.0, roughness=0.0, name='Vacuum Layer'),
            Layer(material=self._materials[1], thickness=100.0, roughness=3.0, name='D2O Layer'),
            Layer(material=self._materials[2], thickness=0.0, roughness=1.2, name='Si Layer'),
        ]
        assemblies = [
            Multilayer(layers[0], name='Superphase'),
            Multilayer(layers[1], name='D2O'),
            Multilayer(layers[2], name='Subphase'),
        ]
        sample = Sample(*assemblies)
        model = Model(sample=sample)
        self.models = ModelCollection([model])

    def add_material(self, material: MaterialCollection) -> None:
        if material in self._materials:
            print(f'WARNING: Material {material} is already in material collection')
        else:
            self._materials.append(material)

    def remove_material(self, index: int) -> None:
        if self._materials[index] in self._get_materials_in_models():
            print(f'ERROR: Material {self._materials[index]} is used in models')
        else:
            self._materials.pop(index)

    def _default_info(self):
        return dict(
            name='DefaultEasyReflectometryProject',
            short_description='Reflectometry, 1D',
            modified=datetime.datetime.now().strftime('%d.%m.%Y %H:%M'),
        )

    def create(self):
        if not os.path.exists(self.path):
            os.makedirs(self.path)
            os.makedirs(self.path / 'experiments')
            self._created = True
            self._timestamp_modification()
        else:
            print(f'ERROR: Directory {self.path} already exists')

    def save_as_json(self, overwrite=False):
        if self.path_json.exists() and overwrite:
            print(f'File already exists {self.path_json}. Overwriting...')
            self.path_json.unlink()
        try:
            project_json = json.dumps(self.as_dict(include_materials_not_in_model=True), indent=4)
            self.path_json.parent.mkdir(exist_ok=True, parents=True)
            with open(self.path_json, mode='x') as file:
                file.write(project_json)
        except Exception as exception:
            print(exception)

    def load_from_json(self, path: Optional[Union[Path, str]] = None):
        if path is None:
            path = self.path_json
        path = Path(path)
        if path.exists():
            with open(path, 'r') as file:
                project_dict = json.load(file)
                self.reset()
                self.from_dict(project_dict)
            self._path_project_parent = path.parents[1]
            self._created = True
        else:
            print(f'ERROR: File {path} does not exist')

    def as_dict(self, include_materials_not_in_model=False):
        project_dict = {}
        project_dict['info'] = self._info
        project_dict['with_experiments'] = self._with_experiments
        if self._models is not None:
            project_dict['models'] = self._models.as_dict(skip=['interface'])
            project_dict['models']['unique_name'] = project_dict['models']['unique_name'] + '_to_prevent_collisions_on_load'
        if include_materials_not_in_model:
            self._as_dict_add_materials_not_in_model_dict(project_dict)
        if self._with_experiments:
            self._as_dict_add_experiments(project_dict)
        if self.fitter is not None:
            project_dict['fitter_minimizer'] = self.fitter.easy_science_multi_fitter.minimizer.name
        if self._calculator is not None:
            project_dict['calculator'] = self._calculator.current_interface_name
        if self._colors is not None:
            project_dict['colors'] = self._colors
        return project_dict

    def _as_dict_add_materials_not_in_model_dict(self, project_dict: dict):
        materials_not_in_model = []
        for material in self._materials:
            if material not in self._get_materials_in_models():
                materials_not_in_model.append(material)
        if len(materials_not_in_model) > 0:
            project_dict['materials_not_in_model'] = MaterialCollection(materials_not_in_model).as_dict(skip=['interface'])

    def _as_dict_add_experiments(self, project_dict: dict):
        project_dict['experiments'] = {}
        project_dict['experiments_models'] = {}
        project_dict['experiments_names'] = {}

        for key, experiment in self._experiments.items():
            project_dict['experiments'][key] = [list(experiment.x), list(experiment.y), list(experiment.ye)]
            if experiment.xe is not None:
                project_dict['experiments'][key].append(list(experiment.xe))
                project_dict['experiments_models'][key] = experiment.model.name
                project_dict['experiments_names'][key] = experiment.name

    def from_dict(self, project_dict: dict):
        keys = list(project_dict.keys())
        self._info = project_dict['info']
        self._with_experiments = project_dict['with_experiments']
        if 'calculator' in keys:
            self._calculator.switch(project_dict['calculator'])
        if 'models' in keys:
            self.models = ModelCollection.from_dict(project_dict['models'])
        self._replace_collection(self._get_materials_in_models(), self._materials)
        if 'materials_not_in_model' in keys:
            self._materials.extend(MaterialCollection.from_dict(project_dict['materials_not_in_model']))
        if 'fitter_minimizer' in keys:
            self.fitter.easy_science_multi_fitter.switch_minimizer(AvailableMinimizers[project_dict['fitter_minimizer']])
        else:
            self._fitter = None
        if 'experiments' in keys:
            self._experiments = self._from_dict_extract_experiments(project_dict)
        else:
            self._experiments = {}

    def _from_dict_extract_experiments(self, project_dict: dict) -> Dict[int, DataSet1D]:
        experiments = {}
        for key in project_dict['experiments'].keys():
            experiments[int(key)] = DataSet1D(
                name=project_dict['experiments_names'][key],
                x=project_dict['experiments'][key][0],
                y=project_dict['experiments'][key][1],
                ye=project_dict['experiments'][key][2],
                xe=project_dict['experiments'][key][3],
                model=self._models[project_dict['experiments_models'][key]],
            )
        return experiments

    def _get_materials_in_models(self) -> MaterialCollection:
        materials_in_model = MaterialCollection(populate_if_none=False)
        for model in self._models:
            for assembly in model.sample:
                for layer in assembly.layers:
                    materials_in_model.append(layer.material)
        return materials_in_model

    def _replace_collection(self, src_collection: BaseCollection, dst_collection: BaseCollection) -> None:
        # Clear the destination collection
        for i in range(len(dst_collection)):
            dst_collection.pop(0)

        for element in src_collection:
            dst_collection.append(element)

    def _timestamp_modification(self):
        self._info['modified'] = datetime.datetime.now().strftime('%d.%m.%Y %H:%M')<|MERGE_RESOLUTION|>--- conflicted
+++ resolved
@@ -173,11 +173,7 @@
         if self._current_experiment_index != value:
             self._current_experiment_index = value
             # Resetting the model index to 0 when changing the experiment
-<<<<<<< HEAD
             # self.current_model_index = 0
-=======
-            #self.current_model_index = 0
->>>>>>> 747e2ade
 
     @property
     def created(self) -> bool:
@@ -287,12 +283,8 @@
             q = self._experiments[index].x
             reflectivity = self._experiments[index].y
             q_error = self._experiments[index].xe
-<<<<<<< HEAD
-            resolution_function = Pointwise(q_data_points=[q, reflectivity, q_error])
-=======
             resolution_function = Pointwise(
                 q_data_points=[q, reflectivity, q_error])
->>>>>>> 747e2ade
             # resolution_function = LinearSpline(
             #     q_data_points=self._experiments[index].y,
             #     fwhm_values=np.sqrt(self._experiments[index].ye),
