--- conflicted
+++ resolved
@@ -131,10 +131,6 @@
     }
     return sc.DataGroup(data=data, coords=coords)
 
-<<<<<<< HEAD
-
-=======
->>>>>>> 747e2ade
 def merge_datagroups(*data_groups: sc.DataGroup) -> sc.DataGroup:
     """Merge multiple DataGroups into a single DataGroup."""
     merged_data = {}
