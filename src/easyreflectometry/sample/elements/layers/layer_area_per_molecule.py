--- conflicted
+++ resolved
@@ -30,30 +30,18 @@
         'description': 'The real scattering length for a molecule formula in angstrom.',
         'url': 'https://www.ncnr.nist.gov/resources/activation/',
         'value': 4.186,
-<<<<<<< HEAD
-        'units': 'angstrom',
+        'unit': 'angstrom',
         'min': -np.inf,
         'max': np.inf,
-=======
-        'unit': 'angstrom',
-        'min': -np.Inf,
-        'max': np.Inf,
->>>>>>> 641c44c6
         'fixed': True,
     },
     'isl': {
         'description': 'The real scattering length for a molecule formula in angstrom.',
         'url': 'https://www.ncnr.nist.gov/resources/activation/',
         'value': 0.0,
-<<<<<<< HEAD
-        'units': 'angstrom',
+        'unit': 'angstrom',
         'min': -np.inf,
         'max': np.inf,
-=======
-        'unit': 'angstrom',
-        'min': -np.Inf,
-        'max': np.Inf,
->>>>>>> 641c44c6
         'fixed': True,
     },
 }
