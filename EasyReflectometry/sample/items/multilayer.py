--- conflicted
+++ resolved
@@ -1,11 +1,7 @@
-<<<<<<< HEAD
+from __future__ import annotations
+
 from typing import List
 from typing import Union
-=======
-from __future__ import annotations
-
-from typing import List, Union
->>>>>>> 4adab93e
 
 import yaml
 from easyCore.Objects.ObjectClasses import BaseObj
