from __future__ import annotations

__author__ = 'github.com/arm61'

from copy import deepcopy
from typing import Union

import yaml
from easyCore import np
from easyCore.Objects.ObjectClasses import BaseObj
from easyCore.Objects.ObjectClasses import Parameter

from EasyReflectometry.sample.items import MultiLayer
from EasyReflectometry.sample.items import RepeatingMultiLayer
from EasyReflectometry.sample.layer import Layer
from EasyReflectometry.sample.layers import Layers
from EasyReflectometry.sample.structure import Structure

LAYER_DETAILS = {
    'scale': {
        'description': 'Scaling of the reflectomety profile',
        'url': 'https://github.com/reflectivity/edu_outreach/blob/master/refl_maths/paper.tex',
        'value': 1.0,
        'min': 0,
        'max': np.Inf,
        'fixed': True,
    },
    'background': {
        'description': 'Linear background to include in reflectometry data',
        'url': 'https://github.com/reflectivity/edu_outreach/blob/master/refl_maths/paper.tex',
        'value': 1e-8,
        'min': 0.0,
        'max': np.Inf,
        'fixed': True,
    },
    'resolution': {
        'description': 'Percentage constant dQ/Q resolution smearing.',
        'url': 'https://github.com/reflectivity/edu_outreach/blob/master/refl_maths/paper.tex',
        'value': 5.0,
        'min': 0.0,
        'max': 100.0,
        'fixed': True,
    },
}


class Model(BaseObj):
    def __init__(
        self,
        structure: Structure,
        scale: Parameter,
        background: Parameter,
        resolution: Parameter,
        name: str = 'EasyModel',
<<<<<<< HEAD
        calculator=None,
    ):
        super().__init__(name, structure=structure, scale=scale, background=background, resolution=resolution)
        self.interface = calculator

    # Class constructors
    @classmethod
    def default(cls, calculator=None) -> Model:
=======
        interface=None,
    ):
        super().__init__(
            name,
            structure=structure,
            scale=scale,
            background=background,
            resolution=resolution,
        )
        self.interface = interface

    # Class constructors
    @classmethod
    def default(cls, interface=None) -> 'Model':
>>>>>>> 5a9a1ef6
        """
        Default constructor for the reflectometry experiment model.

        :return: Default model container
        :rtype: Model
        """
        structure = Structure.default()
        scale = Parameter('scale', **LAYER_DETAILS['scale'])
        background = Parameter('background', **LAYER_DETAILS['background'])
        resolution = Parameter('resolution', **LAYER_DETAILS['resolution'])
        return cls(structure, scale, background, resolution, calculator=calculator)

    @classmethod
    def from_pars(
        cls,
        structure: Structure,
        scale: Parameter,
        background: Parameter,
        resolution: Parameter,
        name: str = 'EasyModel',
<<<<<<< HEAD
        calculator=None,
    ) -> Model:
=======
        interface=None,
    ) -> 'Model':
>>>>>>> 5a9a1ef6
        """
        Constructor of a reflectometry experiment model where the parameters are known.

        :param structure: The structure being modelled
        :param scale: Scaling factor of profile
        :param background: Linear background magnitude
        :param background: Constant resolution smearing percentage
        :return: Model container
        """
        default_options = deepcopy(LAYER_DETAILS)
        del default_options['scale']['value']
        del default_options['background']['value']
        del default_options['resolution']['value']

        scale = Parameter('scale', scale, **default_options['scale'])
        background = Parameter('background', background, **default_options['background'])
        resolution = Parameter('resolution', resolution, **default_options['resolution'])

        return cls(
            structure=structure,
            scale=scale,
            background=background,
            resolution=resolution,
            name=name,
<<<<<<< HEAD
            calculator=calculator,
=======
            interface=interface,
>>>>>>> 5a9a1ef6
        )

    def add_item(self, *items: Union[Layer, RepeatingMultiLayer]) -> None:
        """
        Add a layer or item to the model structure.

        :param *items: Layers or items to add to model structure
        """
        for arg in items:
            if issubclass(arg.__class__, MultiLayer):
                self.structure.append(arg)
                if self.interface is not None:
                    self.interface().add_item_to_model(arg.uid, self.uid)

    def duplicate_item(self, idx: int) -> None:
        """
        Duplicate a given item or layer in a structure.

        :param idx: Index of the item or layer to duplicate
        """
        to_duplicate = self.structure[idx]
        duplicate_layers = []
        for i in to_duplicate.layers:
            duplicate_layers.append(
                Layer.from_pars(
                    material=i.material,
                    thickness=i.thickness.raw_value,
                    roughness=i.roughness.raw_value,
                    name=i.name + ' duplicate',
                )
            )
        duplicate = to_duplicate.__class__.from_pars(
            Layers.from_pars(*duplicate_layers, name=to_duplicate.layers.name + ' duplicate'),
            name=to_duplicate.name + ' duplicate',
        )
        self.add_item(duplicate)

    def remove_item(self, idx) -> None:
        """
        Remove an item from the model.

        :param idx: Index of the item to remove
        :type idx: int
        """
        if self.interface is not None:
            self.interface().remove_item_from_model(self.structure[idx].uid, self.uid)
        del self.structure[idx]

    @property
    def uid(self) -> int:
        """
        Return a UID from the borg map
        """
        return self._borg.map.convert_id_to_key(self)

    # Representation
    @property
    def _dict_repr(self) -> dict[str, dict[str, str]]:
        """
        A simplified dict representation.

        :return: Simple dictionary
        """
        return {
            self.name: {
                'scale': self.scale.raw_value,
                'background': self.background.raw_value,
                'resolution': f'{self.resolution.raw_value} %',
                'structure': self.structure._dict_repr,
            }
        }

    def __repr__(self) -> str:
        """
        String representation of the layer.

        :return: a string representation of the layer
        :rtype: str
        """
        return yaml.dump(self._dict_repr, sort_keys=False)<|MERGE_RESOLUTION|>--- conflicted
+++ resolved
@@ -52,31 +52,14 @@
         background: Parameter,
         resolution: Parameter,
         name: str = 'EasyModel',
-<<<<<<< HEAD
-        calculator=None,
+        interface=None,
     ):
         super().__init__(name, structure=structure, scale=scale, background=background, resolution=resolution)
-        self.interface = calculator
-
-    # Class constructors
-    @classmethod
-    def default(cls, calculator=None) -> Model:
-=======
-        interface=None,
-    ):
-        super().__init__(
-            name,
-            structure=structure,
-            scale=scale,
-            background=background,
-            resolution=resolution,
-        )
         self.interface = interface
 
     # Class constructors
     @classmethod
     def default(cls, interface=None) -> 'Model':
->>>>>>> 5a9a1ef6
         """
         Default constructor for the reflectometry experiment model.
 
@@ -97,13 +80,8 @@
         background: Parameter,
         resolution: Parameter,
         name: str = 'EasyModel',
-<<<<<<< HEAD
-        calculator=None,
-    ) -> Model:
-=======
         interface=None,
     ) -> 'Model':
->>>>>>> 5a9a1ef6
         """
         Constructor of a reflectometry experiment model where the parameters are known.
 
@@ -123,16 +101,7 @@
         resolution = Parameter('resolution', resolution, **default_options['resolution'])
 
         return cls(
-            structure=structure,
-            scale=scale,
-            background=background,
-            resolution=resolution,
-            name=name,
-<<<<<<< HEAD
-            calculator=calculator,
-=======
-            interface=interface,
->>>>>>> 5a9a1ef6
+            structure=structure, scale=scale, background=background, resolution=resolution, name=name, interface=interface
         )
 
     def add_item(self, *items: Union[Layer, RepeatingMultiLayer]) -> None:
